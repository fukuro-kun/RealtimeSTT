if __name__ == '__main__':

    import os
    import sys
    if os.name == "nt" and (3, 8) <= sys.version_info < (3, 99):
        from torchaudio._extension.utils import _init_dll_path
        _init_dll_path()

    from RealtimeSTT import AudioToTextRecorder

    recorder = AudioToTextRecorder(
        spinner=False,
<<<<<<< HEAD
        input_device_index=1,
=======
>>>>>>> 62e5e164
        silero_sensitivity=0.01,
        model="tiny.en",
        language="en",
        )

    print("Say something...")
    
    try:
        while (True):
            print("Detected text: " + recorder.text())
    except KeyboardInterrupt:
        print("Exiting application due to keyboard interrupt")<|MERGE_RESOLUTION|>--- conflicted
+++ resolved
@@ -10,10 +10,6 @@
 
     recorder = AudioToTextRecorder(
         spinner=False,
-<<<<<<< HEAD
-        input_device_index=1,
-=======
->>>>>>> 62e5e164
         silero_sensitivity=0.01,
         model="tiny.en",
         language="en",
